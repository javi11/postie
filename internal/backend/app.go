--- conflicted
+++ resolved
@@ -110,17 +110,6 @@
 
 		// Write to crash log file for debugging, especially useful on Windows
 		if crashFile, err := os.OpenFile("postie_backend_crash.log", os.O_APPEND|os.O_CREATE|os.O_WRONLY, 0644); err == nil {
-<<<<<<< HEAD
-			fmt.Fprintf(crashFile, "=== POSTIE BACKEND PANIC ===\n")
-			fmt.Fprintf(crashFile, "Method: %s\n", methodName)
-			fmt.Fprintf(crashFile, "OS: %s\n", runtime.GOOS)
-			fmt.Fprintf(crashFile, "Arch: %s\n", runtime.GOARCH)
-			fmt.Fprintf(crashFile, "Go Version: %s\n", runtime.Version())
-			fmt.Fprintf(crashFile, "Panic: %v\n\n", r)
-			fmt.Fprintf(crashFile, "Stack trace:\n%s\n", string(stack))
-			fmt.Fprintf(crashFile, "=== END PANIC REPORT ===\n\n")
-			crashFile.Close()
-=======
 			_, _ = fmt.Fprintf(crashFile, "=== POSTIE BACKEND PANIC ===\n")
 			_, _ = fmt.Fprintf(crashFile, "Method: %s\n", methodName)
 			_, _ = fmt.Fprintf(crashFile, "OS: %s\n", runtime.GOOS)
@@ -130,7 +119,6 @@
 			_, _ = fmt.Fprintf(crashFile, "Stack trace:\n%s\n", string(stack))
 			_, _ = fmt.Fprintf(crashFile, "=== END PANIC REPORT ===\n\n")
 			_ = crashFile.Close()
->>>>>>> 5e47d66b
 		}
 	}
 }
@@ -143,28 +131,6 @@
 		return fmt.Errorf("failed to create log directory: %w", err)
 	}
 
-<<<<<<< HEAD
-=======
-	// Test write permissions by creating a temporary file
-	tempFile := filepath.Join(logDir, ".write_test")
-	if f, err := os.Create(tempFile); err != nil {
-		// If we can't write to the intended directory, try temp directory
-		if runtime.GOOS == "windows" {
-			tempDir := os.TempDir()
-			fallbackLogPath := filepath.Join(tempDir, "postie.log")
-			slog.Warn("Cannot write to log directory, using temp directory",
-				"original", logPath,
-				"fallback", fallbackLogPath)
-			logPath = fallbackLogPath
-		} else {
-			return fmt.Errorf("cannot write to log directory: %w", err)
-		}
-	} else {
-		_ = f.Close()
-		_ = os.Remove(tempFile)
-	}
-
->>>>>>> 5e47d66b
 	// Configure lumberjack with Windows-optimized settings
 	logFile := &lumberjack.Logger{
 		Filename:   logPath,
@@ -366,13 +332,8 @@
 	if f, err := os.Create(testFile); err != nil {
 		status["error"] = fmt.Sprintf("Cannot write to log directory: %v", err)
 	} else {
-<<<<<<< HEAD
-		f.Close()
-		os.Remove(testFile)
-=======
 		_ = f.Close()
 		_ = os.Remove(testFile)
->>>>>>> 5e47d66b
 		status["canWrite"] = true
 	}
 
