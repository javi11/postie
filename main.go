package main

import (
	"context"
	"embed"
	"fmt"
	"log/slog"
	"os"
	"runtime"
	"runtime/debug"

	"github.com/javi11/postie/internal/backend"
	"github.com/wailsapp/wails/v2"
	"github.com/wailsapp/wails/v2/pkg/logger"
	"github.com/wailsapp/wails/v2/pkg/menu"
	"github.com/wailsapp/wails/v2/pkg/menu/keys"
	"github.com/wailsapp/wails/v2/pkg/options"
	"github.com/wailsapp/wails/v2/pkg/options/assetserver"
	"github.com/wailsapp/wails/v2/pkg/options/mac"
	wailsruntime "github.com/wailsapp/wails/v2/pkg/runtime"
)

//go:embed all:frontend/build
var assets embed.FS

//go:embed build/appicon.png
var icon []byte

// recoverMainPanic handles panic recovery at the main function level
func recoverMainPanic() {
	if r := recover(); r != nil {
		stack := debug.Stack()
		slog.Error("Critical panic in main application",
			"panic", r,
			"stack", string(stack))

		// Create detailed crash log for debugging, especially on Windows
		crashLogPath := "postie_crash.log"
		if crashFile, err := os.Create(crashLogPath); err == nil {
<<<<<<< HEAD
			fmt.Fprintf(crashFile, "=== POSTIE CRASH REPORT ===\n")
			fmt.Fprintf(crashFile, "Time: %s\n", os.Getenv("TIME"))
			fmt.Fprintf(crashFile, "OS: %s\n", runtime.GOOS)
			fmt.Fprintf(crashFile, "Arch: %s\n", runtime.GOARCH)
			fmt.Fprintf(crashFile, "Go Version: %s\n", runtime.Version())
			fmt.Fprintf(crashFile, "Panic: %v\n\n", r)
			fmt.Fprintf(crashFile, "Stack trace:\n%s\n", string(stack))
			fmt.Fprintf(crashFile, "=== END CRASH REPORT ===\n")
			crashFile.Close()
=======
			_, _ = fmt.Fprintf(crashFile, "=== POSTIE CRASH REPORT ===\n")
			_, _ = fmt.Fprintf(crashFile, "Time: %s\n", os.Getenv("TIME"))
			_, _ = fmt.Fprintf(crashFile, "OS: %s\n", runtime.GOOS)
			_, _ = fmt.Fprintf(crashFile, "Arch: %s\n", runtime.GOARCH)
			_, _ = fmt.Fprintf(crashFile, "Go Version: %s\n", runtime.Version())
			_, _ = fmt.Fprintf(crashFile, "Panic: %v\n\n", r)
			_, _ = fmt.Fprintf(crashFile, "Stack trace:\n%s\n", string(stack))
			_, _ = fmt.Fprintf(crashFile, "=== END CRASH REPORT ===\n")
			_ = crashFile.Close()
>>>>>>> 5e47d66b

			fmt.Printf("Critical error: %v\n", r)
			fmt.Printf("Detailed crash log written to: %s\n", crashLogPath)
		} else {
			fmt.Printf("Critical error: %v (could not write crash log: %v)\n", r, err)
		}

		os.Exit(1)
	}
}

func main() {
	// Set up panic recovery for the entire application
	defer recoverMainPanic()
	// Create an instance of the app structure
	app := backend.NewApp()

	// Variable to store the context from OnStartup
	var appCtx context.Context

	// Create the menu
	appMenu := menu.NewMenu()

	// File menu
	fileMenu := appMenu.AddSubmenu("File")
	fileMenu.AddText("Settings", keys.Control("comma"), func(_ *menu.CallbackData) {
		app.NavigateToSettings()
	})
	fileMenu.AddSeparator()
	fileMenu.AddText("Quit", keys.Control("q"), func(_ *menu.CallbackData) {
		wailsruntime.Quit(context.Background())
	})

	// Edit menu
	editMenu := appMenu.AddSubmenu("Edit")
	editMenu.AddText("Undo", keys.CmdOrCtrl("z"), func(_ *menu.CallbackData) {
		if appCtx != nil {
			wailsruntime.EventsEmit(appCtx, "menu-undo")
		}
	})
	editMenu.AddText("Redo", keys.CmdOrCtrl("y"), func(_ *menu.CallbackData) {
		if appCtx != nil {
			wailsruntime.EventsEmit(appCtx, "menu-redo")
		}
	})
	editMenu.AddSeparator()
	editMenu.AddText("Cut", keys.CmdOrCtrl("x"), func(_ *menu.CallbackData) {
		if appCtx != nil {
			wailsruntime.EventsEmit(appCtx, "menu-cut")
		}
	})
	editMenu.AddText("Copy", keys.CmdOrCtrl("c"), func(_ *menu.CallbackData) {
		if appCtx != nil {
			wailsruntime.EventsEmit(appCtx, "menu-copy")
		}
	})
	editMenu.AddText("Paste", keys.CmdOrCtrl("v"), func(_ *menu.CallbackData) {
		if appCtx != nil {
			wailsruntime.EventsEmit(appCtx, "menu-paste")
		}
	})
	editMenu.AddSeparator()
	editMenu.AddText("Select All", keys.CmdOrCtrl("a"), func(_ *menu.CallbackData) {
		if appCtx != nil {
			wailsruntime.EventsEmit(appCtx, "menu-select-all")
		}
	})

	// View menu
	viewMenu := appMenu.AddSubmenu("View")
	viewMenu.AddText("Dashboard", keys.Control("1"), func(_ *menu.CallbackData) {
		app.NavigateToDashboard()
	})
	viewMenu.AddText("Settings", keys.Control("2"), func(_ *menu.CallbackData) {
		app.NavigateToSettings()
	})

	// Create application with options
	err := wails.Run(&options.App{
		Title:  "Postie UI",
		Width:  1024,
		Height: 768,
		AssetServer: &assetserver.Options{
			Assets: assets,
		},
		BackgroundColour: &options.RGBA{R: 27, G: 38, B: 54, A: 1},
		DisableResize:    false,
		SingleInstanceLock: &options.SingleInstanceLock{
			UniqueId: "postie",
		},
		EnableDefaultContextMenu: true,
		Menu:                     appMenu,
		DragAndDrop: &options.DragAndDrop{
			EnableFileDrop:     true,
			DisableWebViewDrop: true,
		},
		Logger: logger.NewDefaultLogger(),
		OnStartup: func(ctx context.Context) {
			appCtx = ctx
			app.Startup(ctx)

			// Set up file drop handler with crash protection
			wailsruntime.OnFileDrop(ctx, func(x, y int, paths []string) {
				// Wrap file drop handling in its own panic recovery
				defer func() {
					if r := recover(); r != nil {
						stack := debug.Stack()
						slog.Error("Panic in file drop handler",
							"panic", r,
							"paths", paths,
							"stack", string(stack))

						// Emit error event to frontend
						wailsruntime.EventsEmit(ctx, "file-drop-error", fmt.Sprintf("Critical error: %v", r))

						// Write to crash log for debugging
						if crashFile, err := os.OpenFile("postie_crash.log", os.O_APPEND|os.O_CREATE|os.O_WRONLY, 0644); err == nil {
<<<<<<< HEAD
							fmt.Fprintf(crashFile, "File drop panic: %v\nPaths: %v\nStack:\n%s\n\n", r, paths, string(stack))
							crashFile.Close()
=======
							_, _ = fmt.Fprintf(crashFile, "File drop panic: %v\nPaths: %v\nStack:\n%s\n\n", r, paths, string(stack))
							_ = crashFile.Close()
>>>>>>> 5e47d66b
						}
					}
				}()

				if err := app.HandleDroppedFiles(paths); err != nil {
					slog.Error("Error handling dropped files", "error", err, "paths", paths)
					// Emit error event to frontend for user notification
					wailsruntime.EventsEmit(ctx, "file-drop-error", err.Error())
				} else {
					// Emit success event to frontend
					wailsruntime.EventsEmit(ctx, "file-drop-success", len(paths))
				}
			})
		},
		LogLevelProduction: logger.DEBUG,
		Bind: []interface{}{
			app,
		},
		Debug: options.Debug{
			OpenInspectorOnStartup: true,
		},
		Mac: &mac.Options{
			About: &mac.AboutInfo{
				Title:   "Postie",
				Message: "© 2025 Postie",
				Icon:    icon,
			},
			Appearance:          mac.NSAppearanceNameAccessibilityHighContrastVibrantDark,
			WindowIsTranslucent: true,
		},
	})

	if err != nil {
		fmt.Printf("Error starting GUI: %v\n", err)
		os.Exit(1)
	}
}<|MERGE_RESOLUTION|>--- conflicted
+++ resolved
@@ -37,17 +37,6 @@
 		// Create detailed crash log for debugging, especially on Windows
 		crashLogPath := "postie_crash.log"
 		if crashFile, err := os.Create(crashLogPath); err == nil {
-<<<<<<< HEAD
-			fmt.Fprintf(crashFile, "=== POSTIE CRASH REPORT ===\n")
-			fmt.Fprintf(crashFile, "Time: %s\n", os.Getenv("TIME"))
-			fmt.Fprintf(crashFile, "OS: %s\n", runtime.GOOS)
-			fmt.Fprintf(crashFile, "Arch: %s\n", runtime.GOARCH)
-			fmt.Fprintf(crashFile, "Go Version: %s\n", runtime.Version())
-			fmt.Fprintf(crashFile, "Panic: %v\n\n", r)
-			fmt.Fprintf(crashFile, "Stack trace:\n%s\n", string(stack))
-			fmt.Fprintf(crashFile, "=== END CRASH REPORT ===\n")
-			crashFile.Close()
-=======
 			_, _ = fmt.Fprintf(crashFile, "=== POSTIE CRASH REPORT ===\n")
 			_, _ = fmt.Fprintf(crashFile, "Time: %s\n", os.Getenv("TIME"))
 			_, _ = fmt.Fprintf(crashFile, "OS: %s\n", runtime.GOOS)
@@ -57,7 +46,6 @@
 			_, _ = fmt.Fprintf(crashFile, "Stack trace:\n%s\n", string(stack))
 			_, _ = fmt.Fprintf(crashFile, "=== END CRASH REPORT ===\n")
 			_ = crashFile.Close()
->>>>>>> 5e47d66b
 
 			fmt.Printf("Critical error: %v\n", r)
 			fmt.Printf("Detailed crash log written to: %s\n", crashLogPath)
@@ -175,13 +163,8 @@
 
 						// Write to crash log for debugging
 						if crashFile, err := os.OpenFile("postie_crash.log", os.O_APPEND|os.O_CREATE|os.O_WRONLY, 0644); err == nil {
-<<<<<<< HEAD
-							fmt.Fprintf(crashFile, "File drop panic: %v\nPaths: %v\nStack:\n%s\n\n", r, paths, string(stack))
-							crashFile.Close()
-=======
 							_, _ = fmt.Fprintf(crashFile, "File drop panic: %v\nPaths: %v\nStack:\n%s\n\n", r, paths, string(stack))
 							_ = crashFile.Close()
->>>>>>> 5e47d66b
 						}
 					}
 				}()
